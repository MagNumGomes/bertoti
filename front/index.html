<!DOCTYPE html>
<html lang="pt-BR">
<head>
  <meta charset="UTF-8" />
  <meta name="viewport" content="width=device-width, initial-scale=1.0"/>
  <title>Extrator de Texto por Imagem | OCR Moderno</title>
  <link rel="preconnect" href="https://fonts.googleapis.com">
  <link rel="preconnect" href="https://fonts.gstatic.com" crossorigin>
  <link href="https://fonts.googleapis.com/css2?family=Inter:wght@300;400;500;600;700&display=swap" rel="stylesheet">
  <style>
    :root {
      --primary: #4361ee;
      --primary-light: #eef2ff;
      --dark: #1e293b;
      --light: #f8fafc;
      --gray: #94a3b8;
      --border: #e2e8f0;
      --success: #10b981;
      --error: #ef4444;
    }
    
    * {
      box-sizing: border-box;
      margin: 0;
      padding: 0;
    }
    
    body {
      font-family: 'Inter', sans-serif;
      background-color: var(--light);
      color: var(--dark);
      line-height: 1.6;
      padding: 0;
      margin: 0;
      min-height: 100vh;
    }
    
    .app-container {
      max-width: 1200px;
      margin: 0 auto;
      padding: 2rem;
    }
    
    .upload-area img {
      transition: transform 0.3s ease;
    }

    .upload-area img:hover {
      transform: scale(1.03);
    }

    header {
      text-align: center;
      margin-bottom: 3rem;
    }
    
    h1 {
      font-size: 2.5rem;
      font-weight: 700;
      color: var(--primary);
      margin-bottom: 0.5rem;
      background: linear-gradient(90deg, #4361ee, #3a0ca3);
      -webkit-background-clip: text;
      -webkit-text-fill-color: transparent;
    }
    
    .subtitle {
      color: var(--gray);
      font-size: 1.1rem;
      font-weight: 400;
    }
    
    .container {
      display: flex;
      gap: 2rem;
      background: white;
      border-radius: 1rem;
      box-shadow: 0 4px 20px rgba(0, 0, 0, 0.05);
      padding: 2rem;
      min-height: 60vh;
    }
    
    .panel {
      flex: 1;
      display: flex;
      flex-direction: column;
    }
    
    .upload-area {
      border: 2px dashed var(--border);
      border-radius: 0.75rem;
      padding: 2rem;
      text-align: center;
      background: var(--primary-light);
      display: flex;
      align-items: center;
      justify-content: center;
      flex-direction: column;
      height: 100%;
      transition: all 0.3s ease;
      cursor: pointer;
      position: relative;
      overflow: hidden;
    }
    
    .upload-area:hover {
      border-color: var(--primary);
    }
    
    .upload-area.dragover {
      border-color: var(--primary);
      background-color: rgba(67, 97, 238, 0.1);
    }
    
    .upload-icon {
      font-size: 3rem;
      color: var(--primary);
      margin-bottom: 1rem;
    }
    
    .upload-text {
      color: var(--gray);
      font-size: 1rem;
      margin-bottom: 0.5rem;
    }
    
    .upload-text strong {
      color: var(--primary);
      font-weight: 600;
    }
    
    .file-info {
      margin-top: 1rem;
      padding: 0.75rem 1rem;
      background: white;
      border-radius: 0.5rem;
      border: 1px solid var(--border);
      display: inline-flex;
      align-items: center;
      gap: 0.5rem;
      font-size: 0.9rem;
    }
    
    .file-info svg {
      color: var(--primary);
    }
    
    .prompt-box {
      margin-top: 1.5rem;
    }
    
    .prompt-box label {
      display: block;
      margin-bottom: 0.5rem;
      font-weight: 500;
      color: var(--dark);
    }
    
    textarea, input[type="email"] {
      width: 100%;
      padding: 1rem;
      font-size: 0.95rem;
      border: 1px solid var(--border);
      border-radius: 0.75rem;
      resize: none;
      transition: all 0.3s ease;
      font-family: 'Inter', sans-serif;
    }
    
    textarea:focus, input[type="email"]:focus {
      outline: none;
      border-color: var(--primary);
      box-shadow: 0 0 0 3px rgba(67, 97, 238, 0.2);
    }
    
    button {
      margin-top: 1rem;
      padding: 0.75rem 1.5rem;
      background-color: var(--primary);
      color: white;
      border: none;
      border-radius: 0.75rem;
      font-size: 1rem;
      font-weight: 500;
      cursor: pointer;
      transition: all 0.3s ease;
      width: 100%;
      display: flex;
      align-items: center;
      justify-content: center;
      gap: 0.5rem;
    }
    
    button:hover {
      background-color: #3a56d4;
      transform: translateY(-2px);
    }
    
    button:active {
      transform: translateY(0);
    }
    
    button.secondary {
      background-color: white;
      color: var(--primary);
      border: 1px solid var(--primary);
    }
    
    button.secondary:hover {
      background-color: var(--primary-light);
    }
    
    .output-header {
      display: flex;
      align-items: center;
      justify-content: space-between;
      margin-bottom: 1rem;
    }
    
    .output-header h3 {
      font-size: 1.25rem;
      font-weight: 600;
      color: var(--dark);
    }
    
    .output-box {
      background: white;
      padding: 1.5rem;
      border: 1px solid var(--border);
      border-radius: 0.75rem;
      height: 100%;
      overflow-y: auto;
      font-size: 0.95rem;
      line-height: 1.7;
      flex-grow: 1;
    }
    
    .loading {
      display: inline-block;
      width: 20px;
      height: 20px;
      border: 3px solid rgba(67, 97, 238, 0.3);
      border-radius: 50%;
      border-top-color: var(--primary);
      animation: spin 1s ease-in-out infinite;
    }
    
    .email-form {
      margin-top: 1.5rem;
      padding-top: 1.5rem;
      border-top: 1px solid var(--border);
    }
    
    .email-form label {
      display: block;
      margin-bottom: 0.5rem;
      font-weight: 500;
      color: var(--dark);
    }
    
    .saved-emails {
      display: flex;
      gap: 0.5rem;
      margin-top: 0.5rem;
      flex-wrap: wrap;
    }
    
    .email-tag {
      background: var(--primary-light);
      color: var(--primary);
      padding: 0.25rem 0.75rem;
      border-radius: 1rem;
      font-size: 0.8rem;
      cursor: pointer;
      transition: all 0.2s ease;
    }
    
    .email-tag:hover {
      background: var(--primary);
      color: white;
    }
    
    .status-message {
      margin-top: 1rem;
      padding: 0.75rem;
      border-radius: 0.5rem;
      font-size: 0.9rem;
      display: none;
    }
    
    .success {
      background-color: #ecfdf5;
      color: var(--success);
      border: 1px solid #a7f3d0;
      display: block;
    }
    
    .error {
      background-color: #fef2f2;
      color: var(--error);
      border: 1px solid #fecaca;
      display: block;
    }
    
    .context-box {
      margin-top: 1rem;
    }
    
    .tabs {
      display: flex;
      margin-bottom: 1rem;
      border-bottom: 1px solid var(--border);
    }
    
    .tab {
      padding: 0.5rem 1rem;
      cursor: pointer;
      border-bottom: 2px solid transparent;
    }
    
    .tab.active {
      border-bottom: 2px solid var(--primary);
      font-weight: 500;
    }
    
    .tab-content {
      display: none;
    }
    
    .tab-content.active {
      display: block;
    }
    
    @keyframes spin {
      to { transform: rotate(360deg); }
    }
    
    @media (max-width: 768px) {
      .container {
        flex-direction: column;
      }
      
      .upload-area {
        min-height: 200px;
      }
    }
  </style>
</head>
<body>
  <div class="app-container">
    <header>
      <h1>SuzukAI: o seu corretor de imóveis digital </h1>
      <p class="subtitle">Pesquise informações sobre imóveis em leilão por fotos e prompts</p>
    </header>
    
    <div class="container">
      <div class="panel">
        <div id="upload" class="upload-area">
          <div class="upload-icon">
            <svg xmlns="http://www.w3.org/2000/svg" width="48" height="48" viewBox="0 0 24 24" fill="none" stroke="currentColor" stroke-width="2" stroke-linecap="round" stroke-linejoin="round">
              <path d="M21 15v4a2 2 0 0 1-2 2H5a2 2 0 0 1-2-2v-4"></path>
              <polyline points="17 8 12 3 7 8"></polyline>
              <line x1="12" y1="3" x2="12" y2="15"></line>
            </svg>
          </div>
          <p class="upload-text"><strong>Clique para selecionar</strong> ou arraste uma imagem</p>
          <p class="upload-text">Formatos suportados: JPG, PNG, GIF</p>
          <input type="file" id="fileInput" accept="image/*" hidden />
        </div>

        <div class="prompt-box">
          <div class="tabs">
            <div class="tab active" data-tab="basic">Básico</div>
            <div class="tab" data-tab="advanced">Avançado</div>
          </div>
          
          <div class="tab-content active" id="basic-tab">
            <label for="prompt">Instruções (opcional):</label>
            <textarea id="prompt" placeholder="Ex: Extraia apenas os valores numéricos..."></textarea>
          </div>
          
          <div class="tab-content" id="advanced-tab">
            <div class="context-box">
              <label for="context">Contexto (opcional):</label>
              <textarea id="context" placeholder="Ex: Estou analisando uma receita médica..."></textarea>
            </div>
            <div class="prompt-box">
              <label for="advanced-prompt">Prompt detalhado:</label>
              <textarea id="advanced-prompt" placeholder="Ex: Analise os medicamentos e dosagens, destacando possíveis interações..."></textarea>
            </div>
          </div>
          
          <button onclick="processarImagem()">
            <span id="button-text">Processar Imagem</span>
            <span id="button-loader" class="loading" style="display: none;"></span>
          </button>
        </div>
      </div>

      <div class="panel">
        <div class="output-header">
          <h3>Resultado</h3>
          <div class="tabs">
            <div class="tab active" data-tab="result">Texto</div>
            <div class="tab" data-tab="analysis">Análise</div>
          </div>
        </div>
        
        <div class="tab-content active" id="result-tab">
          <div id="output" class="output-box">
            <p style="color: var(--gray);">O texto extraído aparecerá aqui...</p>
          </div>
        </div>
        
        <div class="tab-content" id="analysis-tab">
          <div id="analysis-output" class="output-box">
            <p style="color: var(--gray);">A análise inteligente aparecerá aqui...</p>
          </div>
        </div>
        
        <div class="email-form">
          <label for="email">Enviar resultado para:</label>
          <input type="email" id="email" placeholder="Digite o e-mail destinatário">
          
          <div class="saved-emails" id="saved-emails">
            <!-- Emails salvos serão adicionados aqui dinamicamente -->
          </div>
          
          <button class="secondary" onclick="enviarPorEmail()" id="send-email-btn">
            <svg xmlns="http://www.w3.org/2000/svg" width="18" height="18" viewBox="0 0 24 24" fill="none" stroke="currentColor" stroke-width="2" stroke-linecap="round" stroke-linejoin="round" style="margin-right: 5px;">
              <path d="M4 4h16c1.1 0 2 .9 2 2v12c0 1.1-.9 2-2 2H4c-1.1 0-2-.9-2-2V6c0-1.1.9-2 2-2z"></path>
              <polyline points="22,6 12,13 2,6"></polyline>
            </svg>
            Enviar por E-mail
          </button>
          
          <div id="status-message" class="status-message"></div>
        </div>
      </div>
    </div>
  </div>

  <script>
    const uploadArea = document.getElementById('upload');
    const fileInput = document.getElementById('fileInput');
    const buttonText = document.getElementById('button-text');
    const buttonLoader = document.getElementById('button-loader');
    const savedEmailsContainer = document.getElementById('saved-emails');
    const emailInput = document.getElementById('email');
    const statusMessage = document.getElementById('status-message');
    let selectedFile = null;
    let extractedText = '';
    let savedEmails = JSON.parse(localStorage.getItem('savedEmails')) || [];

    // Carrega emails salvos
    function loadSavedEmails() {
      savedEmailsContainer.innerHTML = '';
      savedEmails.forEach(email => {
        const emailTag = document.createElement('div');
        emailTag.className = 'email-tag';
        emailTag.textContent = email;
        emailTag.onclick = () => {
          emailInput.value = email;
        };
        savedEmailsContainer.appendChild(emailTag);
      });
    }

    // Salva um novo email no histórico
    function saveEmail(email) {
      if (!savedEmails.includes(email)) {
        savedEmails.push(email);
        localStorage.setItem('savedEmails', JSON.stringify(savedEmails));
        loadSavedEmails();
      }
    }

    // Configura as abas
    function setupTabs() {
      document.querySelectorAll('[data-tab]').forEach(tab => {
        tab.addEventListener('click', () => {
          const tabGroup = tab.closest('.tabs');
          const tabId = tab.getAttribute('data-tab');
          
          // Desativa todas as tabs do mesmo grupo
          tabGroup.querySelectorAll('.tab').forEach(t => {
            t.classList.remove('active');
          });
          
          // Ativa a tab clicada
          tab.classList.add('active');
          
          // Encontra o container pai das tabs
          const tabsContainer = tabGroup.parentNode;
          
          // Desativa todos os conteúdos do mesmo grupo
          tabsContainer.querySelectorAll('.tab-content').forEach(content => {
            content.classList.remove('active');
          });
          
          // Ativa o conteúdo correspondente
          const contentId = `${tabId}-tab`;
          const contentElement = document.getElementById(contentId);
          if (contentElement) {
            contentElement.classList.add('active');
          }
        });
      });
    }

    // Inicializa os emails salvos e as abas
    document.addEventListener('DOMContentLoaded', () => {
      loadSavedEmails();
      setupTabs();
    });

    uploadArea.addEventListener('click', () => fileInput.click());

    fileInput.addEventListener('change', (e) => {
      if (e.target.files.length > 0) {
        handleFileSelection(e.target.files[0]);
      }
    });

    uploadArea.addEventListener('dragover', (e) => {
      e.preventDefault();
      uploadArea.classList.add('dragover');
    });

    uploadArea.addEventListener('dragleave', () => {
      uploadArea.classList.remove('dragover');
    });

    uploadArea.addEventListener('drop', (e) => {
      e.preventDefault();
      uploadArea.classList.remove('dragover');
      if (e.dataTransfer.files.length > 0) {
        handleFileSelection(e.dataTransfer.files[0]);
      }
    });

    function handleFileSelection(file) {
  selectedFile = file;
  
  // Verificar se é uma imagem
  if (!file.type.startsWith('image/')) {
    uploadArea.innerHTML = `
      <div class="file-info" style="color: var(--error);">
        <svg xmlns="http://www.w3.org/2000/svg" width="18" height="18" viewBox="0 0 24 24" fill="none" stroke="currentColor" stroke-width="2" stroke-linecap="round" stroke-linejoin="round">
          <circle cx="12" cy="12" r="10"></circle>
          <line x1="12" y1="8" x2="12" y2="12"></line>
          <line x1="12" y1="16" x2="12.01" y2="16"></line>
        </svg>
        Arquivo não é uma imagem!
      </div>
      <p style="margin-top: 1rem; color: var(--gray); font-size: 0.9rem;">Clique para tentar novamente</p>
    `;
    return;
  }

  // Criar prévia da imagem
  const reader = new FileReader();
  reader.onload = function(e) {
    uploadArea.innerHTML = `
      <div style="display: flex; flex-direction: column; align-items: center; gap: 1rem;">
        <div class="file-info">
          <svg xmlns="http://www.w3.org/2000/svg" width="18" height="18" viewBox="0 0 24 24" fill="none" stroke="currentColor" stroke-width="2" stroke-linecap="round" stroke-linejoin="round">
            <path d="M13 2H6a2 2 0 0 0-2 2v16a2 2 0 0 0 2 2h12a2 2 0 0 0 2-2V9z"></path>
            <polyline points="13 2 13 9 20 9"></polyline>
          </svg>
          ${file.name}
        </div>
<<<<<<< HEAD
        <p style="margin-top: 1rem; color: var(--gray); font-size: 0.9rem;">Clique novamente para alterar</p>
      `;
      
      // Add back the file input
      uploadArea.appendChild(fileInput);
    }

    async function processarImagem() {
=======
        <img src="${e.target.result}" style="max-width: 100%; max-height: 200px; border-radius: 0.5rem; border: 1px solid var(--border);">
      </div>
      <p style="margin-top: 1rem; color: var(--gray); font-size: 0.9rem;">Clique novamente para alterar</p>
    `;
    
    // Add back the file input
    uploadArea.appendChild(fileInput);
  };
  reader.readAsDataURL(file);
}
    async function enviarImagem() {
>>>>>>> af3ec6f6
      const prompt = document.getElementById('prompt').value;
      const context = document.getElementById('context').value;
      const advancedPrompt = document.getElementById('advanced-prompt').value;
      const output = document.getElementById('output');
      const analysisOutput = document.getElementById('analysis-output');

      if (!selectedFile) {
        alert('Por favor, selecione uma imagem.');
        return;
      }

      // Show loading state
      buttonText.textContent = 'Processando...';
      buttonLoader.style.display = 'inline-block';
      output.innerHTML = '<p style="color: var(--gray);"><span class="loading"></span> Analisando imagem...</p>';
      analysisOutput.innerHTML = '<p style="color: var(--gray);"><span class="loading"></span> Preparando análise...</p>';

      const formData = new FormData();
      formData.append('image', selectedFile);
      
      // Usar o prompt avançado se existir, senão usar o básico
      const finalPrompt = advancedPrompt || prompt;
      if (finalPrompt) formData.append('prompt', finalPrompt);
      if (context) formData.append('context', context);

      try {
        const res = await fetch('http://localhost:5000/enhanced-image-analysis', {
          method: 'POST',
          body: formData,
        });

        if (!res.ok) throw new Error("Erro no processamento");

        const data = await res.json();

        extractedText = data.extracted_text || '';
        output.innerHTML = extractedText ? 
          `<p>${extractedText.replace(/\n/g, '<br>')}</p>` : 
          '<p style="color: var(--gray);">Nenhum texto foi identificado na imagem.</p>';
          
        if (data.analysis) {
          analysisOutput.innerHTML = `<p>${data.analysis.replace(/\n/g, '<br>')}</p>`;
        } else {
          analysisOutput.innerHTML = '<p style="color: var(--gray);">Nenhuma análise foi gerada. Adicione um prompt para obter uma análise.</p>';
        }
      } catch (error) {
        output.innerHTML = '<p style="color: #ef4444;">Erro ao processar a imagem. Tente novamente.</p>';
        analysisOutput.innerHTML = '<p style="color: #ef4444;">Erro ao gerar análise.</p>';
        console.error(error);
      } finally {
        // Reset button state
        buttonText.textContent = 'Processar Imagem';
        buttonLoader.style.display = 'none';
      }
    }

    async function enviarPorEmail() {
      const email = emailInput.value.trim();
      
      if (!email) {
        showStatus('Por favor, digite um e-mail válido.', 'error');
        return;
      }
      
      if (!extractedText) {
        showStatus('Nenhum texto extraído para enviar. Processe uma imagem primeiro.', 'error');
        return;
      }
      
      if (!selectedFile) {
        showStatus('Nenhuma imagem selecionada. Processe uma imagem primeiro.', 'error');
        return;
      }

      const sendEmailBtn = document.getElementById('send-email-btn');
      sendEmailBtn.disabled = true;
      sendEmailBtn.innerHTML = `
        <span class="loading"></span>
        Enviando...
      `;
      
      showStatus('Enviando e-mail...', '');

      try {
        const formData = new FormData();
        formData.append('image', selectedFile);
        formData.append('text', extractedText);
        formData.append('email', email);

        const res = await fetch('http://localhost:5000/send-email', {
          method: 'POST',
          body: formData,
        });

        if (!res.ok) throw new Error("Erro ao enviar e-mail");

        const data = await res.json();
        showStatus('E-mail enviado com sucesso!', 'success');
        saveEmail(email); // Salva o email no histórico
      } catch (error) {
        console.error(error);
        showStatus('Erro ao enviar e-mail. Tente novamente.', 'error');
      } finally {
        sendEmailBtn.disabled = false;
        sendEmailBtn.innerHTML = `
          <svg xmlns="http://www.w3.org/2000/svg" width="18" height="18" viewBox="0 0 24 24" fill="none" stroke="currentColor" stroke-width="2" stroke-linecap="round" stroke-linejoin="round" style="margin-right: 5px;">
            <path d="M4 4h16c1.1 0 2 .9 2 2v12c0 1.1-.9 2-2 2H4c-1.1 0-2-.9-2-2V6c0-1.1.9-2 2-2z"></path>
            <polyline points="22,6 12,13 2,6"></polyline>
          </svg>
          Enviar por E-mail
        `;
      }
    }

    function showStatus(message, type) {
      statusMessage.textContent = message;
      statusMessage.className = 'status-message';
      if (type) {
        statusMessage.classList.add(type);
      }
    }
  </script>
</body>
</html><|MERGE_RESOLUTION|>--- conflicted
+++ resolved
@@ -570,16 +570,6 @@
           </svg>
           ${file.name}
         </div>
-<<<<<<< HEAD
-        <p style="margin-top: 1rem; color: var(--gray); font-size: 0.9rem;">Clique novamente para alterar</p>
-      `;
-      
-      // Add back the file input
-      uploadArea.appendChild(fileInput);
-    }
-
-    async function processarImagem() {
-=======
         <img src="${e.target.result}" style="max-width: 100%; max-height: 200px; border-radius: 0.5rem; border: 1px solid var(--border);">
       </div>
       <p style="margin-top: 1rem; color: var(--gray); font-size: 0.9rem;">Clique novamente para alterar</p>
@@ -591,7 +581,6 @@
   reader.readAsDataURL(file);
 }
     async function enviarImagem() {
->>>>>>> af3ec6f6
       const prompt = document.getElementById('prompt').value;
       const context = document.getElementById('context').value;
       const advancedPrompt = document.getElementById('advanced-prompt').value;
